# Copyright (c) 2023 - 2024, Owners of https://github.com/ag2ai
#
# SPDX-License-Identifier: Apache-2.0

import inspect
import logging
import sys
from abc import ABC
from collections.abc import Iterable
from functools import wraps
<<<<<<< HEAD
from logging import Logger
from typing import TYPE_CHECKING, Any, Callable, Iterable, Optional, get_type_hints
=======
from typing import Any, Callable, get_type_hints
>>>>>>> f9b70916

from fast_depends import Depends as FastDepends
from fast_depends import inject
from fast_depends.dependencies import model

from autogen.agentchat import Agent

if TYPE_CHECKING:
    from ..agentchat.conversable_agent import ConversableAgent

__all__ = [
    "BaseContext",
    "ChatContext",
    "Depends",
    "Field",
    "create_logger_params",
    "get_context_params",
    "inject_params",
]


class BaseContext(ABC):
    """Base class for context classes.

    This is the base class for defining various context types that may be used
    throughout the application. It serves as a parent for specific context classes.
    """

    pass


class ChatContext(BaseContext):
    """ChatContext class that extends BaseContext.

    This class is used to represent a chat context that holds a list of messages.
    It inherits from `BaseContext` and adds the `messages` attribute.
    """

    def __init__(self, agent: "ConversableAgent") -> None:
        """Initializes the ChatContext with an agent.

        Args:
            agent: The agent to use for retrieving chat messages.
        """
        self._agent = agent

    @property
    def chat_messages(self) -> dict[Agent, list[dict[Any, Any]]]:
        """The messages in the chat.

        Returns:
            A dictionary of agents and their messages.
        """
        return self._agent.chat_messages

    @property
    def last_message(self) -> Optional[dict[str, Any]]:
        """The last message in the chat.

        Returns:
            The last message in the chat.
        """
        return self._agent.last_message()


def Depends(x: Any) -> Any:  # noqa: N802
    """Creates a dependency for injection based on the provided context or type.

    Args:
        x: The context or dependency to be injected.

    Returns:
        A FastDepends object that will resolve the dependency for injection.
    """
    if isinstance(x, BaseContext):
        return FastDepends(lambda: x)

    return FastDepends(x)


def get_context_params(
    func: Callable[..., Any], subclass: type[BaseContext] | type[ChatContext] | type[Logger]
) -> list[str]:
    """Gets the names of the context parameters in a function signature.

    Args:
        func: The function to inspect for context parameters.
        subclass: The subclass to search for.

    Returns:
        A list of parameter names that are instances of the specified subclass.
    """

    sig = inspect.signature(func)
    return [p.name for p in sig.parameters.values() if _is_context_param(p, subclass=subclass)]


def _is_context_param(
    param: inspect.Parameter, subclass: type[BaseContext] | type[ChatContext] | type[Logger] = BaseContext
) -> bool:
    # param.annotation.__args__[0] is used to handle Annotated[MyContext, Depends(MyContext(b=2))]
    param_annotation = param.annotation.__args__[0] if hasattr(param.annotation, "__args__") else param.annotation
    return isinstance(param_annotation, type) and issubclass(param_annotation, subclass)


def _is_depends_param(param: inspect.Parameter) -> bool:
    return isinstance(param.default, model.Depends) or (
        hasattr(param.annotation, "__metadata__")
        and type(param.annotation.__metadata__) == tuple
        and isinstance(param.annotation.__metadata__[0], model.Depends)
    )


def _remove_params(func: Callable[..., Any], sig: inspect.Signature, params: Iterable[str]) -> None:
    new_signature = sig.replace(parameters=[p for p in sig.parameters.values() if p.name not in params])
    func.__signature__ = new_signature  # type: ignore[attr-defined]


def _remove_injected_params_from_signature(func: Callable[..., Any]) -> Callable[..., Any]:
    # This is a workaround for Python 3.9+ where staticmethod.__func__ is accessible
    if sys.version_info >= (3, 9) and isinstance(func, staticmethod) and hasattr(func, "__func__"):
        func = _fix_staticmethod(func)

    sig = inspect.signature(func)
    params_to_remove = [
        p.name
        for p in sig.parameters.values()
        if _is_context_param(p) or _is_context_param(p, Logger) or _is_depends_param(p)
    ]
    _remove_params(func, sig, params_to_remove)
    return func


class Field:
    """Represents a description field for use in type annotations.

    This class is used to store a description for an annotated field, often used for
    documenting or validating fields in a context or data model.
    """

    def __init__(self, description: str) -> None:
        """Initializes the Field with a description.

        Args:
            description: The description text for the field.
        """
        self._description = description

    @property
    def description(self) -> str:
        return self._description


def _string_metadata_to_description_field(func: Callable[..., Any]) -> Callable[..., Any]:
    type_hints = get_type_hints(func, include_extras=True)

    for _, annotation in type_hints.items():
        if hasattr(annotation, "__metadata__"):
            metadata = annotation.__metadata__
            if metadata and isinstance(metadata[0], str):
                # Replace string metadata with DescriptionField
                annotation.__metadata__ = (Field(description=metadata[0]),)
    return func


def _fix_staticmethod(f: Callable[..., Any]) -> Callable[..., Any]:
    # This is a workaround for Python 3.9+ where staticmethod.__func__ is accessible
    if sys.version_info >= (3, 9) and isinstance(f, staticmethod) and hasattr(f, "__func__"):

        @wraps(f.__func__)
        def wrapper(*args: Any, **kwargs: Any) -> Any:
            return f.__func__(*args, **kwargs)  # type: ignore[attr-defined]

        wrapper.__name__ = f.__func__.__name__

        f = wrapper
    return f


def create_logger_params(params: list[str], function_name: str) -> dict[str, Logger]:
    # If Logging is not configured. Configuring now
    if not logging.getLogger().hasHandlers():
        logging.basicConfig(
            level=logging.INFO,
            format="%(asctime)s - %(name)s - %(levelname)s - %(message)s",
            datefmt="%Y-%m-%d %H:%M:%S",  # Exclude milliseconds
        )

    logger_params = {param: logging.getLogger(f"{function_name}.{param}") for param in params}
    return logger_params


def inject_params(f: Callable[..., Any]) -> Callable[..., Any]:
    """Injects parameters into a function, removing injected dependencies from its signature.

    This function is used to modify a function by injecting dependencies and removing
    injected parameters from the function's signature.

    Args:
        f: The function to modify with dependency injection.

    Returns:
        The modified function with injected dependencies and updated signature.
    """
    # This is a workaround for Python 3.9+ where staticmethod.__func__ is accessible
    if sys.version_info >= (3, 9) and isinstance(f, staticmethod) and hasattr(f, "__func__"):
        f = _fix_staticmethod(f)

    f = _string_metadata_to_description_field(f)
    f = inject(f)
    f = _remove_injected_params_from_signature(f)

    return f<|MERGE_RESOLUTION|>--- conflicted
+++ resolved
@@ -8,12 +8,8 @@
 from abc import ABC
 from collections.abc import Iterable
 from functools import wraps
-<<<<<<< HEAD
 from logging import Logger
 from typing import TYPE_CHECKING, Any, Callable, Iterable, Optional, get_type_hints
-=======
-from typing import Any, Callable, get_type_hints
->>>>>>> f9b70916
 
 from fast_depends import Depends as FastDepends
 from fast_depends import inject
