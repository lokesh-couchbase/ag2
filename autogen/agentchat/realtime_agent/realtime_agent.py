# Copyright (c) 2023 - 2024, Owners of https://github.com/ag2ai
#
# SPDX-License-Identifier: Apache-2.0
#
# Portions derived from  https://github.com/microsoft/autogen are under the MIT License.
# SPDX-License-Identifier: MIT

import asyncio
import json
from abc import ABC, abstractmethod
from typing import Any, Callable, Dict, List, Literal, Optional, TypeVar, Union

import websockets

from autogen.agentchat.agent import Agent, LLMAgent
from autogen.function_utils import get_function_schema

from .function_observer import FunctionObserver
from .realtime_observer import RealtimeObserver

F = TypeVar("F", bound=Callable[..., Any])


class RealtimeAgent(LLMAgent):
    def __init__(
        self,
        name: str,
        audio_adapter: RealtimeObserver,
        system_message: Optional[Union[str, List]] = "You are a helpful AI Assistant.",
        is_termination_msg: Optional[Callable[[Dict], bool]] = None,
        max_consecutive_auto_reply: Optional[int] = None,
        human_input_mode: Literal["ALWAYS", "NEVER", "TERMINATE"] = "TERMINATE",
        function_map: Optional[Dict[str, Callable]] = None,
        code_execution_config: Union[Dict, Literal[False]] = False,
        llm_config: Optional[Union[Dict, Literal[False]]] = None,
        default_auto_reply: Union[str, Dict] = "",
        description: Optional[str] = None,
        chat_messages: Optional[Dict[Agent, List[Dict]]] = None,
        silent: Optional[bool] = None,
        context_variables: Optional[Dict[str, Any]] = None,
        voice: str = "alloy",
    ):
        self.llm_config = llm_config
        self._oai_system_message = [{"content": system_message, "role": "system"}]
        self.voice = voice
        self.observers = []
        self.openai_ws = None
        self.registered_functions = {}

        self.register(audio_adapter)

    def register(self, observer):
        observer.register_client(self)
        self.observers.append(observer)

    async def notify_observers(self, message):
        for observer in self.observers:
            await observer.update(message)

    async def function_result(self, call_id, result):
        result_item = {
            "type": "conversation.item.create",
            "item": {
                "type": "function_call_output",
                "call_id": call_id,
                "output": result,
            },
        }
        await self.openai_ws.send(json.dumps(result_item))
        await self.openai_ws.send(json.dumps({"type": "response.create"}))

    async def _read_from_client(self):
        try:
            async for openai_message in self.openai_ws:
                response = json.loads(openai_message)
                await self.notify_observers(response)
        except Exception as e:
            print(f"Error in _read_from_client: {e}")

    async def run(self):
        self.register(FunctionObserver(registered_functions=self.registered_functions))
        async with websockets.connect(
            "wss://api.openai.com/v1/realtime?model=gpt-4o-realtime-preview-2024-10-01",
            additional_headers={"Authorization": f"Bearer {self.llm_config['config_list'][0]['api_key']}", "OpenAI-Beta": "realtime=v1"},
        ) as openai_ws:
            self.openai_ws = openai_ws
            await self.initialize_session()
            await asyncio.gather(
                self._read_from_client(), *[observer.run() for observer in self.observers]
            )

    async def initialize_session(self):
        """Control initial session with OpenAI."""
        session_update = {
            "turn_detection": {"type": "server_vad"},
            "voice": self.voice,
            "instructions": self.system_message,
            "modalities": ["text", "audio"],
            "temperature": 0.8,
            "input_audio_format": "g711_ulaw",
            "output_audio_format": "g711_ulaw",
        }
        await self.session_update(session_update)

    async def session_update(self, session_options):
        update = {
            "type": "session.update",
            "session": session_options
        }
<<<<<<< HEAD
        print("Sending session update:", json.dumps(session_update))
        await self.openai_ws.send(json.dumps(session_update))

    def register_handover(
        self,
        *,
        description: str,
        name: Optional[str] = None,
    ) -> Callable[[F], F]:
        def _decorator(func: F, name=name) -> F:
            """Decorator for registering a function to be used by an agent.

            Args:
                func: the function to be registered.

            Returns:
                The function to be registered, with the _description attribute set to the function description.

            Raises:
                ValueError: if the function description is not provided and not propagated by a previous decorator.
                RuntimeError: if the LLM config is not set up before registering a function.

            """
            # get JSON schema for the function
            name = name or func.__name__

            schema = get_function_schema(func, name=name, description=description)

            self.registered_functions["name"] = (schema, func)

            return func

        return _decorator
=======
        print("Sending session update:", json.dumps(update))
        await self.openai_ws.send(json.dumps(update))
>>>>>>> b79e8a1e
<|MERGE_RESOLUTION|>--- conflicted
+++ resolved
@@ -81,13 +81,14 @@
         self.register(FunctionObserver(registered_functions=self.registered_functions))
         async with websockets.connect(
             "wss://api.openai.com/v1/realtime?model=gpt-4o-realtime-preview-2024-10-01",
-            additional_headers={"Authorization": f"Bearer {self.llm_config['config_list'][0]['api_key']}", "OpenAI-Beta": "realtime=v1"},
+            additional_headers={
+                "Authorization": f"Bearer {self.llm_config['config_list'][0]['api_key']}",
+                "OpenAI-Beta": "realtime=v1",
+            },
         ) as openai_ws:
             self.openai_ws = openai_ws
             await self.initialize_session()
-            await asyncio.gather(
-                self._read_from_client(), *[observer.run() for observer in self.observers]
-            )
+            await asyncio.gather(self._read_from_client(), *[observer.run() for observer in self.observers])
 
     async def initialize_session(self):
         """Control initial session with OpenAI."""
@@ -97,19 +98,13 @@
             "instructions": self.system_message,
             "modalities": ["text", "audio"],
             "temperature": 0.8,
-            "input_audio_format": "g711_ulaw",
-            "output_audio_format": "g711_ulaw",
         }
         await self.session_update(session_update)
 
     async def session_update(self, session_options):
-        update = {
-            "type": "session.update",
-            "session": session_options
-        }
-<<<<<<< HEAD
-        print("Sending session update:", json.dumps(session_update))
-        await self.openai_ws.send(json.dumps(session_update))
+        update = {"type": "session.update", "session": session_options}
+        print("Sending session update:", json.dumps(update))
+        await self.openai_ws.send(json.dumps(update))
 
     def register_handover(
         self,
@@ -140,8 +135,4 @@
 
             return func
 
-        return _decorator
-=======
-        print("Sending session update:", json.dumps(update))
-        await self.openai_ws.send(json.dumps(update))
->>>>>>> b79e8a1e
+        return _decorator