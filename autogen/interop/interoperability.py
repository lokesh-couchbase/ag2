# Copyright (c) 2023 - 2024, Owners of https://github.com/ag2ai
#
# SPDX-License-Identifier: Apache-2.0
from typing import Any, Dict, List, Type

from ..tools import Tool
from .helpers import get_all_interoperability_classes
from .interoperable import Interoperable


class Interoperability:
    _interoperability_classes: Dict[str, Type[Interoperable]] = get_all_interoperability_classes()

    def __init__(self) -> None:
        pass

    def convert_tool(self, *, tool: Any, type: str) -> Tool:
        interop_cls = self.get_interoperability_class(type)
        interop = interop_cls()
        return interop.convert_tool(tool)

    @classmethod
    def get_interoperability_class(cls, type: str) -> Type[Interoperable]:
        if type not in cls._interoperability_classes:
            raise ValueError(f"Interoperability class {type} not found")
        return cls._interoperability_classes[type]

    @classmethod
    def supported_types(cls) -> List[str]:
        return sorted(cls._interoperability_classes.keys())

<<<<<<< HEAD
__all__ = ["Interoperable"]
=======
    @classmethod
    def register_interoperability_class(cls, name: str, interoperability_class: Type[Interoperable]) -> None:
        if not issubclass(interoperability_class, Interoperable):
            raise ValueError(
                f"Expected a class implementing `Interoperable` protocol, got {type(interoperability_class)}"
            )
>>>>>>> fd2b0892

        cls._interoperability_classes[name] = interoperability_class<|MERGE_RESOLUTION|>--- conflicted
+++ resolved
@@ -7,6 +7,7 @@
 from .helpers import get_all_interoperability_classes
 from .interoperable import Interoperable
 
+__all__ = ["Interoperable"]
 
 class Interoperability:
     _interoperability_classes: Dict[str, Type[Interoperable]] = get_all_interoperability_classes()
@@ -29,15 +30,11 @@
     def supported_types(cls) -> List[str]:
         return sorted(cls._interoperability_classes.keys())
 
-<<<<<<< HEAD
-__all__ = ["Interoperable"]
-=======
     @classmethod
     def register_interoperability_class(cls, name: str, interoperability_class: Type[Interoperable]) -> None:
         if not issubclass(interoperability_class, Interoperable):
             raise ValueError(
                 f"Expected a class implementing `Interoperable` protocol, got {type(interoperability_class)}"
             )
->>>>>>> fd2b0892
 
         cls._interoperability_classes[name] = interoperability_class