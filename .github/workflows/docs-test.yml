name: Docs Test

on:
  pull_request:
    branches: [main]
    paths:
      - "autogen/**"
      - "website/**"
      - ".github/workflows/deploy-website-mintlify.yml"
      - ".github/workflows/docs-check-broken-links.yml"
      - ".github/workflows/docs-test.yml"
  push:
    branches: [main]
    paths:
      - "autogen/**"
      - "website/**"
      - ".github/workflows/deploy-website-mintlify.yml"
      - ".github/workflows/docs-check-broken-links.yml"
      - ".github/workflows/docs-test.yml"
  workflow_dispatch:
  merge_group:
    types: [checks_requested]

jobs:
  docs-test:
    runs-on: ubuntu-latest
    steps:
      - uses: actions/checkout@v4
        with:
          lfs: true
      - uses: astral-sh/setup-uv@v5
        with:
          version: "latest"
      - name: Set up Python
        uses: actions/setup-python@v5
        with:
          python-version: "3.9"
      - name: Install packages
        run: |
<<<<<<< HEAD
          uv pip install --system pytest-cov>=5
      - name: Install base package
        run: |
          uv pip install --system -e "."
      - name: Install packages and dependencies for Documentation
        run: |
          uv pip install --system pydoc-markdown pyyaml termcolor nbclient
          # Pin databind packages as version 4.5.0 is not compatible with pydoc-markdown.
          uv pip install --system databind.core==4.4.2 databind.json==4.4.2
      # Force reinstall specific versions to fix typing-extensions import error in CI
      - name: Force install specific versions of typing-extensions and pydantic
        run: |
          uv pip uninstall --system -y typing_extensions typing-extensions || true
          uv pip install --system --force-reinstall "typing-extensions==4.7.1"
#          uv pip install --system --force-reinstall "pydantic<2.0"
      - name: List all installed packages and their versions
        run: |
=======
          uv pip install --system -e ".[test,docs]"
>>>>>>> 0896685d
          uv pip list
      - name: Run documentation tests
        run: |
          bash scripts/test.sh test/website/test_process_api_reference.py test/website/test_process_notebooks.py -m "not openai"
      - name: Upload coverage to Codecov
        uses: codecov/codecov-action@v3
        with:
          file: ./coverage.xml
          flags: unittests<|MERGE_RESOLUTION|>--- conflicted
+++ resolved
@@ -37,28 +37,7 @@
           python-version: "3.9"
       - name: Install packages
         run: |
-<<<<<<< HEAD
-          uv pip install --system pytest-cov>=5
-      - name: Install base package
-        run: |
-          uv pip install --system -e "."
-      - name: Install packages and dependencies for Documentation
-        run: |
-          uv pip install --system pydoc-markdown pyyaml termcolor nbclient
-          # Pin databind packages as version 4.5.0 is not compatible with pydoc-markdown.
-          uv pip install --system databind.core==4.4.2 databind.json==4.4.2
-      # Force reinstall specific versions to fix typing-extensions import error in CI
-      - name: Force install specific versions of typing-extensions and pydantic
-        run: |
-          uv pip uninstall --system -y typing_extensions typing-extensions || true
-          uv pip install --system --force-reinstall "typing-extensions==4.7.1"
-#          uv pip install --system --force-reinstall "pydantic<2.0"
-      - name: List all installed packages and their versions
-        run: |
-=======
           uv pip install --system -e ".[test,docs]"
->>>>>>> 0896685d
-          uv pip list
       - name: Run documentation tests
         run: |
           bash scripts/test.sh test/website/test_process_api_reference.py test/website/test_process_notebooks.py -m "not openai"
